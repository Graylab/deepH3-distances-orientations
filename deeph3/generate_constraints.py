--- conflicted
+++ resolved
@@ -4,7 +4,6 @@
 import io
 import math
 import argparse
-<<<<<<< HEAD
 from deeph3.util import load_model, get_probs_from_model, bin_matrix, binned_dist_mat_to_values, get_dist_bins, \
     get_omega_bins, get_theta_bins, get_phi_bins, get_bin_values, load_full_seq, RawTextArgumentDefaultsHelpFormatter, \
     pdb2fasta
@@ -12,12 +11,6 @@
 from Bio.PDB import PDBParser
 from bisect import bisect_left, bisect_right
 from tempfile import NamedTemporaryFile
-=======
-from glob import glob
-from tqdm import tqdm
-from deeph3.predict import load_model
-from deeph3.util import load_model, get_probs_from_model, bin_matrix, binned_dist_mat_to_values, get_dist_bins, get_omega_bins, get_theta_bins, get_phi_bins, get_bin_values, load_full_seq, RawTextArgumentDefaultsHelpFormatter, get_fasta_basename
->>>>>>> e7f3b106
 
 
 def generate_constraints(prob_mat, pred_dist_mat, h3_range, probability_threshold, seq, is_angle=False, symmetric=False):
@@ -159,7 +152,7 @@
             hist_dir, constraint_file, theta_constraints)
         create_phi_constraints(
             hist_dir, constraint_file, phi_constraints)
-
+        
 
 def heavy_chain_seq(pdb_file):
     raw_fasta = pdb2fasta(pdb_file)
@@ -229,15 +222,6 @@
                               '    num_blocks1D: The number of one dimensional ResNet blocks\n'
                               '    num_blocks2D: The number of two dimensional ResNet blocks\n'
                               '    dilation (optional): The dilation cycle of the model'))
-<<<<<<< HEAD
-=======
-    parser.add_argument('--fasta_file', type=str,
-                        default=default_fasta_path,
-                        help=('The fasta file to generate constraints for.'))
-    parser.add_argument('--h3',type=str,
-                        default="95-102",
-                        help='CDR H3 residue number range, sequentially in the fasta file (default 95-102)')
->>>>>>> e7f3b106
     parser.add_argument('--output_dir', type=str,
                         default='output_dir',
                         help='Output directory for constraints')
@@ -252,14 +236,9 @@
 
 def print_run_params(args):
     print("Running sequence_to_loop")
-<<<<<<< HEAD
-    print("     Config file : ", args.fasta_file)
-    print("  Work directory : ", args.model_file, flush=True)
-=======
     print("       Config file : ",args.fasta_file)
     print("    Work directory : ",args.model_file)
     print("  Output directory : ",args.output_dir,flush=True)
->>>>>>> e7f3b106
     return
 
 
@@ -270,11 +249,6 @@
         print(key, ": ", value)
 
     model_file = args.model_file
-<<<<<<< HEAD
-=======
-    fasta_file = args.fasta_file
-    basename = get_fasta_basename(fasta_file) 
->>>>>>> e7f3b106
     output_dir = args.output_dir
     probability_threshold = args.probability_threshold
     topn_constraints = args.topn_constraints
@@ -282,7 +256,6 @@
     if not os.path.exists(output_dir):
         os.mkdir(output_dir)
 
-<<<<<<< HEAD
     if args.file_type.lower() == 'fasta':
         if args.h3_range is None:
             print('FASTA file input requires a specified h3 loop range using '
@@ -299,10 +272,6 @@
     else:
         print('Input file must either be a fasta file or a chothia numbered PDB file.')
         sys.exit(-1)
-=======
-    h3str = args.h3.split('-')
-    h3 = list(map(int, h3str))
->>>>>>> e7f3b106
     seq = load_full_seq(fasta_file)
     print("Ab sequence: ",seq)
     print("H3 sequence: ",seq[h3[0]:h3[1]])
@@ -324,16 +293,9 @@
     theta_constraints = theta_constraints[:topn_constraints] if topn_constraints > 0 else theta_constraints
     phi_constraints = phi_constraints[:topn_constraints] if topn_constraints > 0 else phi_constraints
 
+    basename = os.path.basename(args.input_file).split('.')[0]
     write_constraint_files(output_dir, basename, seq, dist_constraints, omega_constraints, theta_constraints, phi_constraints)
 
 
 if __name__ == '__main__':
-    _cli()
-    """
-    import os
-    from tqdm import tqdm
-
-    dir_ = '/home/carlos/projects/deepH3-distances-orientations/deeph3/data/test_set'
-    for f in tqdm(os.listdir(dir_)):
-        h3_indices(dir_ + '/' + f)
-    """
+    _cli()